/*
 * Copyright (C) 2013  Camptocamp
 *
 * This file is part of MapFish Print
 *
 * MapFish Print is free software: you can redistribute it and/or modify
 * it under the terms of the GNU General Public License as published by
 * the Free Software Foundation, either version 3 of the License, or
 * (at your option) any later version.
 *
 * MapFish Print is distributed in the hope that it will be useful,
 * but WITHOUT ANY WARRANTY; without even the implied warranty of
 * MERCHANTABILITY or FITNESS FOR A PARTICULAR PURPOSE.  See the
 * GNU General Public License for more details.
 *
 * You should have received a copy of the GNU General Public License
 * along with MapFish Print.  If not, see <http://www.gnu.org/licenses/>.
 */

package org.mapfish.print.output;

import com.lowagie.text.DocumentException;
import org.apache.log4j.Logger;
import org.json.JSONException;
import org.mapfish.print.RenderingContext;
import org.mapfish.print.utils.PJsonArray;
import org.mapfish.print.utils.PJsonObject;

import java.io.BufferedReader;
import java.io.Closeable;
import java.io.File;
import java.io.FileInputStream;
import java.io.FileOutputStream;
import java.io.IOException;
import java.io.InputStream;
import java.io.InputStreamReader;
import java.io.OutputStream;
import java.nio.channels.Channels;
import java.nio.channels.FileChannel;
import java.util.ArrayList;
import java.util.List;
import java.util.concurrent.Semaphore;
import java.util.concurrent.TimeUnit;

<<<<<<< HEAD
=======
import org.apache.log4j.Logger;
import org.json.JSONException;
import org.mapfish.print.RenderingContext;
import org.mapfish.print.TimeLogger;
import org.mapfish.print.utils.PJsonArray;
import org.mapfish.print.utils.PJsonObject;

import com.itextpdf.text.DocumentException;

>>>>>>> db714754
/**
 * Print Output that generate a PNG. It will first generate a PDF ant convert it to PNG
 * using the convert command provide by a native process.
 *
 * It include an hack to correct the transparency layer opacity.
 *
 *
 * @author Stephane Brunner
 * @author Jesse Eichar
 */
public class NativeProcessOutputFactory implements OutputFormatFactory {

    /**
     * The logger.
     */
    public static final Logger LOGGER = Logger.getLogger(NativeProcessOutputFactory.class);
    private String cmd;
    private List<String> cmdArgs = new ArrayList<String>();
    private List<String> formats = new ArrayList<String>();
    private int timeoutSeconds = 30;
    private final Semaphore runningProcesses;

    public NativeProcessOutputFactory(int maxProcesses) {
        runningProcesses = new Semaphore(maxProcesses,true);
        if(java.lang.management.ManagementFactory.getOperatingSystemMXBean().getName().toLowerCase().contains("win")) {
            cmd = "convert";
        } else {
            cmd = "/usr/bin/convert";
        }

        cmdArgs.add("-density");
        cmdArgs.add("@@dpi@@x@@dpi@@");
        cmdArgs.add("-append");
        cmdArgs.add("@@sourceFile@@");
        cmdArgs.add("@@targetFile@@");

        formats.add("jpg");
        formats.add("gif");
        formats.add("png");
        formats.add("bmp");
        formats.add("tif");
        formats.add("tiff");
    }
    /**
     * Set the path and command of the image magic convert command.
     *
     * Default value is /usr/bin/convert on linux and just convert on windows (assumes it is on the path)
     *
     * value is typically injected by spring dependency injection
     */
    public void setCmd(String cmd) {
        this.cmd = cmd;
    }
    /**
     * Set arguments when executing the Cmd.
     *
     * Default parameters are "-density", "@@dpi@@x@@dpi@@", "@@sourceFile@@" and "@@targetFile@@"
     *
     * value is typically injected by spring dependency injection
     */
    public void setCmdArgs(List<String> cmdArgs) {
        this.cmdArgs = cmdArgs;
    }
    /**
     * Set the length of time in seconds to wait for a free process for executing conversion
     *
     * @param timeoutSeconds
     */
    public void setTimeoutSeconds(int timeoutSeconds) {
        this.timeoutSeconds = timeoutSeconds;
    }
    /**
     * Set the formats that the current native process installation can support
     * @param formats
     */
    public void setFormats(List<String> formats) {
        this.formats = formats;
    }

    @Override
    public List<String> formats() {
        return formats;
    }

    @Override
    public OutputFormat create(String format) {
        return new ImageOutput(format);
    }

    @Override
    public String enablementStatus() {
        return null;
    }

    private class ImageOutput extends AbstractImageFormat {

        /**
         * Construct.
         * @param format
         */
        public ImageOutput(String format) {
            super(format);
        }

        @Override
        public RenderingContext print(PrintParams params) throws DocumentException, InterruptedException {
            // Hack to correct the transparency
            {
                PJsonArray layers = params.jsonSpec.getJSONArray("layers");

                // a*x²+b*x+c
                final double a = -0.3;
                final double b = 0.9;
                final double c = 0.4;

                for (int i = 0 ; i < layers.size() ; i++) {
                    PJsonObject layer = layers.getJSONObject(i);
                    if (layer.has("opacity")) {
                        double opacity = layer.getDouble("opacity");
                        opacity = a*opacity*opacity+b*opacity+c;
                        try {
                            layer.getInternalObj().put("opacity", opacity);
                        } catch (JSONException e) {
                            e.printStackTrace();
                        }
                    }
                }
            }

            File tmpPdfFile = null;
            File tmpImageFile = null;
            try {
                tmpPdfFile = File.createTempFile("mapfishprint", ".pdf");
                FileOutputStream tmpOut = new FileOutputStream(tmpPdfFile);
                RenderingContext context;
                try {
                    context = doPrint(params.withOutput(tmpOut));
                } finally {
                    tmpOut.close();
                }

                final String suffix = "." + format;
                tmpImageFile = File.createTempFile("mapfishprint", suffix);
                createImage(params.jsonSpec, tmpPdfFile, tmpImageFile, context);

                drawImage(params.outputStream, tmpImageFile);

                return context;
            } catch (IOException e) {
                throw new RuntimeException(e);
            } finally {
                if (tmpPdfFile != null) {
                    if(!tmpPdfFile.delete()) {
                        LOGGER.warn(tmpPdfFile+" was not able to be deleted for unknown reason.  Will try again on shutdown");
                    }
                    tmpPdfFile.deleteOnExit();
                }
                if (tmpImageFile != null) {
                    if(!tmpImageFile.delete()) {
                        LOGGER.warn(tmpImageFile+" was not able to be deleted for unknown reason.  Will try again on shutdown");
                    }
                    tmpImageFile.deleteOnExit();
                }
            }
        }

        /**
         * Write the image from the temporary file to the output stream.
         * @param out the output stream
         * @param tmpPngFile the temporary file
         * @throws IOException on IO error
         */
        private void drawImage(OutputStream out, File tmpPngFile) throws IOException {
            FileInputStream inputStream = new FileInputStream(tmpPngFile);
            FileChannel channel = inputStream.getChannel();
            try {
                channel.transferTo(0, tmpPngFile.length(), Channels.newChannel(out));
            } finally {
                closeQuiet(channel);
                closeQuiet(inputStream);
            }
        }

        private void closeQuiet(Closeable c) {
            try {
                if(c != null) c.close();
            } catch(Throwable e) {
                LOGGER.error("Error closing resource", e);
            }
        }

        /**
         * Creates a PNG image from a PDF file using the native process
         *
         * @param jsonSpec the spec used to know the DPI value
         * @param tmpPdfFile the PDF file
         * @param tmpPngFile the PNG file
         * @param context the context used to know the DPI value
         * @throws IOException on IO error
         * @throws InterruptedException if in able to acquire semaphore
         */
        private void createImage(PJsonObject jsonSpec, File tmpPdfFile, File tmpPngFile, RenderingContext context) throws IOException, InterruptedException {
            runningProcesses.tryAcquire(timeoutSeconds, TimeUnit.SECONDS);
            try {
                int dpi = calculateDPI(context, jsonSpec);

                String[] finalCommands = new String[cmdArgs.size()+1];
                finalCommands[0] = cmd;

                for (int i = 1; i < finalCommands.length; i++) {
                    String arg = cmdArgs.get(i-1)
                            .replace("@@dpi@@", ""+dpi)
                            .replace("@@targetFile@@", tmpPngFile.getAbsolutePath())
                            .replace("@@sourceFile@@", tmpPdfFile.getAbsolutePath())
                            .replace("${dpi}", ""+dpi)
                            .replace("${targetFile}", tmpPngFile.getAbsolutePath())
                            .replace("${sourceFile}", tmpPdfFile.getAbsolutePath());

                    finalCommands[i] = arg;
                }

                ProcessBuilder builder = new ProcessBuilder(finalCommands);
                LOGGER.info("Executing process: " + builder.command());

                Process p = builder.start();

                writeOut(p, false);
                writeOut(p, true);
                try {
                    int exitCode = p.waitFor();

                    p.destroy();
                    if(exitCode != 0) {
                        LOGGER.error(cmd+" failed to create image from pdf.  Exit code was "+exitCode);
                    } else {
                        LOGGER.info(cmd+" exited correctly from image conversion process.  Exit code was "+exitCode);
                    }
                } catch (InterruptedException e) {
                    LOGGER.error("Process interrupted", e);
                }
            } finally {
                runningProcesses.release();
            }
        }

        private void writeOut(Process p, boolean errorStream) throws IOException {
            InputStream stream;
            if(errorStream) {
                stream = p.getErrorStream();
            } else {
                stream = p.getInputStream();
            }
            BufferedReader reader = new BufferedReader (new InputStreamReader(stream));
            String line = null;

            while((line = reader.readLine()) != null) {
                if(errorStream) {
                    LOGGER.error(line);
                } else {
                    LOGGER.info(line);
                }
            }
        }
    }


}<|MERGE_RESOLUTION|>--- conflicted
+++ resolved
@@ -18,13 +18,12 @@
  */
 
 package org.mapfish.print.output;
-
-import com.lowagie.text.DocumentException;
+import org.mapfish.print.utils.PJsonObject;
+import org.mapfish.print.utils.PJsonArray;
+import org.mapfish.print.RenderingContext;
+import org.json.JSONException;
+
 import org.apache.log4j.Logger;
-import org.json.JSONException;
-import org.mapfish.print.RenderingContext;
-import org.mapfish.print.utils.PJsonArray;
-import org.mapfish.print.utils.PJsonObject;
 
 import java.io.BufferedReader;
 import java.io.Closeable;
@@ -42,18 +41,8 @@
 import java.util.concurrent.Semaphore;
 import java.util.concurrent.TimeUnit;
 
-<<<<<<< HEAD
-=======
-import org.apache.log4j.Logger;
-import org.json.JSONException;
-import org.mapfish.print.RenderingContext;
-import org.mapfish.print.TimeLogger;
-import org.mapfish.print.utils.PJsonArray;
-import org.mapfish.print.utils.PJsonObject;
-
 import com.itextpdf.text.DocumentException;
 
->>>>>>> db714754
 /**
  * Print Output that generate a PNG. It will first generate a PDF ant convert it to PNG
  * using the convert command provide by a native process.
@@ -70,11 +59,11 @@
      * The logger.
      */
     public static final Logger LOGGER = Logger.getLogger(NativeProcessOutputFactory.class);
-    private String cmd;
-    private List<String> cmdArgs = new ArrayList<String>();
-    private List<String> formats = new ArrayList<String>();
-    private int timeoutSeconds = 30;
-    private final Semaphore runningProcesses;
+	private String cmd;
+	private List<String> cmdArgs = new ArrayList<String>();
+	private List<String> formats = new ArrayList<String>();
+	private int timeoutSeconds = 30;
+	private final Semaphore runningProcesses;
 
     public NativeProcessOutputFactory(int maxProcesses) {
         runningProcesses = new Semaphore(maxProcesses,true);
@@ -125,14 +114,14 @@
     public void setTimeoutSeconds(int timeoutSeconds) {
         this.timeoutSeconds = timeoutSeconds;
     }
-    /**
-     * Set the formats that the current native process installation can support
-     * @param formats
-     */
-    public void setFormats(List<String> formats) {
-        this.formats = formats;
-    }
-
+	/**
+	 * Set the formats that the current native process installation can support
+	 * @param formats
+	 */
+	public void setFormats(List<String> formats) {
+		this.formats = formats;
+	}
+	
     @Override
     public List<String> formats() {
         return formats;
@@ -228,22 +217,22 @@
          */
         private void drawImage(OutputStream out, File tmpPngFile) throws IOException {
             FileInputStream inputStream = new FileInputStream(tmpPngFile);
-            FileChannel channel = inputStream.getChannel();
+			FileChannel channel = inputStream.getChannel();
             try {
-                channel.transferTo(0, tmpPngFile.length(), Channels.newChannel(out));
+	            channel.transferTo(0, tmpPngFile.length(), Channels.newChannel(out));
             } finally {
-                closeQuiet(channel);
-                closeQuiet(inputStream);
+            	closeQuiet(channel);
+            	closeQuiet(inputStream);
             }
         }
 
         private void closeQuiet(Closeable c) {
-            try {
-                if(c != null) c.close();
-            } catch(Throwable e) {
-                LOGGER.error("Error closing resource", e);
-            }
-        }
+        	try {
+        		if(c != null) c.close();
+        	} catch(Throwable e) {
+        		LOGGER.error("Error closing resource", e);
+        	}
+		}
 
         /**
          * Creates a PNG image from a PDF file using the native process
