--- conflicted
+++ resolved
@@ -105,13 +105,8 @@
         this.backgroundColor = backgroundColor;
     }
 
-<<<<<<< HEAD
-    public Color getBackgroundColorVal(RenderingContext context, PJsonObject params) {
+    public BaseColor getBackgroundColorVal(RenderingContext context, PJsonObject params) {
         return ColorWrapper.convertColor(PDFUtils.evalString(context, params, backgroundColor, null));
-=======
-    public BaseColor getBackgroundColorVal(RenderingContext context, PJsonObject params) {
-        return ColorWrapper.convertColor(PDFUtils.evalString(context, params, backgroundColor));
->>>>>>> db714754
     }
 
     public void setAlign(HorizontalAlign align) {
