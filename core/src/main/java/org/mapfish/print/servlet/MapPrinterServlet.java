/*
 * Copyright (C) 2014  Camptocamp
 *
 * This file is part of MapFish Print
 *
 * MapFish Print is free software: you can redistribute it and/or modify
 * it under the terms of the GNU General Public License as published by
 * the Free Software Foundation, either version 3 of the License, or
 * (at your option) any later version.
 *
 * MapFish Print is distributed in the hope that it will be useful,
 * but WITHOUT ANY WARRANTY; without even the implied warranty of
 * MERCHANTABILITY or FITNESS FOR A PARTICULAR PURPOSE.  See the
 * GNU General Public License for more details.
 *
 * You should have received a copy of the GNU General Public License
 * along with MapFish Print.  If not, see <http://www.gnu.org/licenses/>.
 */

package org.mapfish.print.servlet;

import com.google.common.base.Optional;
import com.google.common.collect.Lists;
<<<<<<< HEAD
import com.google.common.io.Files;
=======

>>>>>>> 4828446d
import org.json.JSONException;
import org.json.JSONObject;
import org.json.JSONWriter;
import org.mapfish.print.Constants;
import org.mapfish.print.MapPrinter;
import org.mapfish.print.MapPrinterFactory;
import org.mapfish.print.servlet.job.CompletedPrintJob;
import org.mapfish.print.servlet.job.FailedPrintJob;
import org.mapfish.print.servlet.job.JobManager;
import org.mapfish.print.servlet.job.PrintJob;
import org.mapfish.print.servlet.job.SuccessfulPrintJob;
import org.mapfish.print.servlet.job.loader.ReportLoader;
import org.mapfish.print.wrapper.json.PJsonObject;
import org.slf4j.Logger;
import org.slf4j.LoggerFactory;
import org.springframework.beans.factory.annotation.Autowired;
import org.springframework.context.ApplicationContext;
import org.springframework.http.HttpHeaders;
import org.springframework.http.HttpStatus;
import org.springframework.stereotype.Controller;
import org.springframework.web.bind.annotation.PathVariable;
import org.springframework.web.bind.annotation.RequestBody;
import org.springframework.web.bind.annotation.RequestMapping;
import org.springframework.web.bind.annotation.RequestMethod;
import org.springframework.web.bind.annotation.RequestParam;

import java.io.File;
import java.io.IOException;
import java.io.OutputStream;
import java.io.PrintWriter;
import java.io.UnsupportedEncodingException;
import java.net.URI;
import java.net.URLDecoder;
import java.util.ArrayList;
import java.util.Enumeration;
import java.util.List;
import java.util.Set;
import java.util.UUID;
import java.util.concurrent.TimeUnit;
import java.util.regex.Matcher;
import java.util.regex.Pattern;

import javax.servlet.ServletException;
import javax.servlet.http.HttpServletRequest;
import javax.servlet.http.HttpServletResponse;

import static org.mapfish.print.servlet.ServletMapPrinterFactory.DEFAULT_CONFIGURATION_FILE_KEY;

/**
 * The default servlet.
 *
 * @author Jesse
 */
@Controller
public class MapPrinterServlet extends BaseMapServlet {
    private static final Logger LOGGER = LoggerFactory.getLogger(BaseMapServlet.class);

    private static final String CAPABILITIES_URL = "/capabilities.json";
    private static final String LIST_APPS_URL = "/apps.json";
    private static final String EXAMPLE_REQUEST_URL = "/exampleRequest.json";
    private static final String CREATE_AND_GET_URL = "/buildreport";
    private static final String STATUS_URL = "/status";
    private static final String REPORT_URL = "/report";

    /* Registry keys */

    /**
     * The layout tag in the json job, status and metadata.
     */
    private static final String JSON_ERROR = "error";
    /**
     * The application ID which indicates the configuration file to load.
     */
    public static final String JSON_APP = "app";
    /**
     * The number of print jobs done by the cluster (or this server if count is not shared through-out cluster).
     * <p/>
     * Part of the {@link #getStatus(String, javax.servlet.http.HttpServletRequest, javax.servlet.http.HttpServletResponse)} response
     */
    public static final String JSON_COUNT = "count";
    /**
     * The json property name of the property that contains the request spec.
     */
    public static final String JSON_SPEC = "spec";
    /**
     * If the job is done (value is true) or not (value is false).
     * <p/>
     * Part of the {@link #getStatus(String, javax.servlet.http.HttpServletRequest, javax.servlet.http.HttpServletResponse)} response
     */
    public static final String JSON_DONE = "done";
    /**
     * The time taken for the job to complete.
     * <p/>
     * Part of the {@link #getStatus(String, javax.servlet.http.HttpServletRequest, javax.servlet.http.HttpServletResponse)} response
     */
    public static final String JSON_TIME = "time";
    /**
     * The key containing the print job reference ID in the create report response.
     */
    public static final String JSON_PRINT_JOB_REF = "ref";
    /**
     * The json key in the create report response containing a link to get the status of the print job.
     */
    public static final String JSON_STATUS_LINK = "statusURL";
    /**
     * The json key in the create report and status responses containing a link to download the report.
     */
    public static final String JSON_DOWNLOAD_LINK = "downloadURL";
    private static final Pattern VARIABLE_PATTERN = Pattern.compile("\\$\\{(\\S+)}");
    /**
     * The JSON key in the request spec that contains the outputFormat.  This value will be put into
     * the spec by the servlet.  there is not need for the post to do this.
     */
    public static final String JSON_OUTPUT_FORMAT = "outputFormat";
    private static final int JSON_INDENT_FACTOR = 4;

    @Autowired
    private JobManager jobManager;
    @Autowired
    private List<ReportLoader> reportLoaders;
    @Autowired
    private MapPrinterFactory printerFactory;
    @Autowired
    private ApplicationContext context;
    @Autowired
    private ServletInfo servletInfo;


    /**
     * Get a status report on a job.  Returns the following json:
     * <p/>
     * <pre><code>
     *  {"time":0,"count":0,"done":false}
     * </code></pre>
     *
     * @param referenceId    the job reference
     * @param statusRequest  the request object
     * @param statusResponse the response object
     */
    @RequestMapping(value = STATUS_URL + "/{referenceId:\\S+}.json", method = RequestMethod.GET)
    public final void getStatus(@PathVariable final String referenceId, final HttpServletRequest statusRequest,
                                final HttpServletResponse statusResponse) {
        boolean done = this.jobManager.isDone(referenceId);

        PrintWriter writer = null;
        try {
            statusResponse.setContentType("application/json; charset=utf-8");
            writer = statusResponse.getWriter();
            JSONWriter json = new JSONWriter(writer);
            json.object();
            {
                json.key(JSON_DONE).value(done);
                Optional<? extends CompletedPrintJob> metadata = this.jobManager.getCompletedPrintJob(referenceId);
                if (metadata.isPresent() && metadata.get() instanceof FailedPrintJob) {
                    json.key(JSON_ERROR).value(((FailedPrintJob) metadata.get()).getError());
                }
                json.key(JSON_COUNT).value(this.jobManager.getLastPrintCount());
                json.key(JSON_TIME).value(this.jobManager.getAverageTimeSpentPrinting());

                addDownloadLinkToJson(statusRequest, referenceId, json);
            }
            json.endObject();
        } catch (JSONException e) {
            LOGGER.error("Error obtaining status", e);
            throw new RuntimeException(e);
        } catch (IOException e) {
            LOGGER.error("Error obtaining status", e);
            throw new RuntimeException(e);
        } finally {
            if (writer != null) {
                writer.close();
            }
        }
    }
    private long maxCreateAndGetWaitTimeInSeconds;

    /**
     * Maximum time to wait for a createAndGet request to complete before returning an error.
     *
     * @param maxCreateAndGetWaitTimeInSeconds the maximum time in seconds to wait for a report to be generated.
     */
    public final void setMaxCreateAndGetWaitTimeInSeconds(final long maxCreateAndGetWaitTimeInSeconds) {
        this.maxCreateAndGetWaitTimeInSeconds = maxCreateAndGetWaitTimeInSeconds;
    }

    /**
     * Add the print job to the job queue.
     *
     * @param format               the format of the returned report
     * @param requestData          a json formatted string with the request data required to perform the report generation.
     * @param createReportRequest  the request object
     * @param createReportResponse the response object
     */
    @RequestMapping(value = REPORT_URL + ".{format:\\w+}", method = RequestMethod.POST)
    public final void createReport(@PathVariable final String format,
                                   @RequestBody final String requestData,
                                   final HttpServletRequest createReportRequest,
                                   final HttpServletResponse createReportResponse) throws JSONException {
        PJsonObject spec = parseJson(requestData, createReportResponse);

        String appId = spec.optString(JSON_APP, DEFAULT_CONFIGURATION_FILE_KEY);
        createReport(appId, format, requestData, createReportRequest, createReportResponse);
    }

    /**
     * add the print job to the job queue.
     *
     * @param appId                the id of the app to get the request for.
     * @param format               the format of the returned report
     * @param requestData          a json formatted string with the request data required to perform the report generation.
     * @param createReportRequest  the request object
     * @param createReportResponse the response object
     */
    @RequestMapping(value = "/{appId}" + REPORT_URL + ".{format:\\w+}", method = RequestMethod.POST)
    public final void createReport(@PathVariable final String appId,
                                   @PathVariable final String format,
                                   @RequestBody final String requestData,
                                   final HttpServletRequest createReportRequest,
                                   final HttpServletResponse createReportResponse) throws JSONException {
        String ref = createAndSubmitPrintJob(appId, format, requestData, createReportRequest, createReportResponse);
        if (ref == null) {
            error(createReportResponse, "Failed to create a print job", HttpStatus.INTERNAL_SERVER_ERROR);
        }

        PrintWriter writer = null;
        try {
            createReportResponse.setContentType("application/json; charset=utf-8");

            writer = createReportResponse.getWriter();
            JSONWriter json = new JSONWriter(writer);
            json.object();
            {
                json.key(JSON_PRINT_JOB_REF).value(ref);
                String statusURL = getBaseUrl(createReportRequest) + STATUS_URL + "/" + ref + ".json";
                json.key(JSON_STATUS_LINK).value(statusURL);
                addDownloadLinkToJson(createReportRequest, ref, json);
            }
            json.endObject();
        } catch (JSONException e) {
            e.printStackTrace();
        } catch (IOException e) {
            e.printStackTrace();
        } finally {
            if (writer != null) {
                writer.close();
            }
        }
    }

    /**
     * To get the PDF created previously.
     *
     * @param referenceId         the path to the file.
     * @param inline              whether or not to inline the
     * @param httpServletResponse the response object
     */
    @RequestMapping(value = REPORT_URL + "/{referenceId}", method = RequestMethod.GET)
    public final void getReport(@PathVariable final String referenceId,
                                @RequestParam(value = "inline", defaultValue = "false") final boolean inline,
                                final HttpServletResponse httpServletResponse)
            throws IOException, ServletException {
        loadReport(referenceId, httpServletResponse, new HandleReportLoadResult<Void>() {

            @Override
            public Void unsupportedLoader(final HttpServletResponse httpServletResponse, final String referenceId) {
                error(httpServletResponse, "Print with ref=" + referenceId + " unknown", HttpStatus.NOT_FOUND);
                return null;
            }

            @Override
            public Void successfulPrint(final SuccessfulPrintJob successfulPrintResult, final HttpServletResponse httpServletResponse,
                                        final URI reportURI, final ReportLoader loader) throws IOException, ServletException {
                sendReportFile(successfulPrintResult, httpServletResponse, loader, reportURI, inline);
                return null;
            }

            @Override
            public Void failedPrint(final FailedPrintJob failedPrintJob, final HttpServletResponse httpServletResponse) {
                error(httpServletResponse, failedPrintJob.getError(), HttpStatus.INTERNAL_SERVER_ERROR);
                return null;
            }

            @Override
            public Void printJobPending(final HttpServletResponse httpServletResponse, final String referenceId) {
                error(httpServletResponse, "Report has not yet completed processing", HttpStatus.ACCEPTED);
                return null;
            }
        });
    }

    /**
     * add the print job to the job queue.
     *
     * @param format              the format of the returned report
     * @param requestData         a json formatted string with the request data required to perform the report generation.
     * @param inline              whether or not to inline the content
     * @param createReportRequest  the request object
     * @param createReportResponse the response object
     * CSOFF: RedundantThrowsCheck
     */
    @RequestMapping(value = CREATE_AND_GET_URL + ".{format:\\w+}", method = RequestMethod.POST)
    public final void createReportAndGetNoAppId(@PathVariable final String format,
                                                @RequestBody final String requestData,
                                                @RequestParam(value = "inline", defaultValue = "false") final boolean inline,
                                                final HttpServletRequest createReportRequest,
                                                final HttpServletResponse createReportResponse)
            throws IOException, ServletException, InterruptedException, JSONException {
        PJsonObject spec = parseJson(requestData, createReportResponse);

        String appId = spec.optString(JSON_APP, DEFAULT_CONFIGURATION_FILE_KEY);
        createReportAndGet(appId, format, requestData, inline, createReportRequest, createReportResponse);
    }

    /**
     * add the print job to the job queue.
     *
     * @param appId               the id of the app to get the request for.
     * @param format              the format of the returned report
     * @param requestData         a json formatted string with the request data required to perform the report generation.
     * @param inline              whether or not to inline the content
     * @param createReportRequest  the request object
     * @param createReportResponse the response object
     */
    @RequestMapping(value = "/{appId}" + CREATE_AND_GET_URL + ".{format:\\w+}", method = RequestMethod.POST)
    public final void createReportAndGet(@PathVariable final String appId,
                                         @PathVariable final String format,
                                         @RequestBody final String requestData,
                                         @RequestParam(value = "inline", defaultValue = "false") final boolean inline,
                                         final HttpServletRequest createReportRequest,
                                         final HttpServletResponse createReportResponse)
            throws IOException, ServletException, InterruptedException, JSONException {

        String ref = createAndSubmitPrintJob(appId, format, requestData, createReportRequest, createReportResponse);
        if (ref == null) {
            error(createReportResponse, "Failed to create a print job", HttpStatus.INTERNAL_SERVER_ERROR);
        }

        final HandleReportLoadResult<Boolean> handler = new HandleReportLoadResult<Boolean>() {

            @Override
            public Boolean unsupportedLoader(final HttpServletResponse httpServletResponse, final String referenceId) {
                error(httpServletResponse, "Print with ref=" + referenceId + " unknown", HttpStatus.NOT_FOUND);
                return true;
            }

            @Override
            public Boolean successfulPrint(final SuccessfulPrintJob successfulPrintResult,
                                           final HttpServletResponse httpServletResponse,
                                           final URI reportURI, final ReportLoader loader) throws IOException, ServletException {
                sendReportFile(successfulPrintResult, httpServletResponse, loader, reportURI, inline);
                return true;
            }

            @Override
            public Boolean failedPrint(final FailedPrintJob failedPrintJob, final HttpServletResponse httpServletResponse) {
                error(httpServletResponse, failedPrintJob.getError(), HttpStatus.INTERNAL_SERVER_ERROR);
                return true;
            }

            @Override
            public Boolean printJobPending(final HttpServletResponse httpServletResponse, final String referenceId) {
                return false;
            }
        };


        final boolean[] isDone = new boolean[]{false};
        long startWaitTime = System.currentTimeMillis();
        final long maxWaitTimeInMillis = TimeUnit.SECONDS.toMillis(this.maxCreateAndGetWaitTimeInSeconds);
        while (!isDone[0] && System.currentTimeMillis() - startWaitTime < maxWaitTimeInMillis) {
            Thread.sleep(TimeUnit.SECONDS.toMillis(1));
            isDone[0] = loadReport(ref, createReportResponse, handler);
        }
    }

    /**
     * To get (in JSON) the information about the available formats and CO.
     *
<<<<<<< HEAD
     * @param referenceId         the path to the file.
     * @param inline              whether or not to inline the
     * @param getReportResponse the response object
     */
    @RequestMapping(value = REPORT_URL + "/{referenceId:\\S+}", method = RequestMethod.GET)
    public final void getReport(@PathVariable final String referenceId,
                                @RequestParam(value = "inline", defaultValue = "false") final boolean inline,
                                final HttpServletResponse getReportResponse)
            throws IOException, ServletException {
        loadReport(referenceId, getReportResponse, new HandleReportLoadResult<Void>() {

            @Override
            public Void unsupportedLoader(final HttpServletResponse httpServletResponse, final String referenceId) {
                error(httpServletResponse, "Print with ref=" + referenceId + " unknown", HttpStatus.NOT_FOUND);
                return null;
            }

            @Override
            public Void successfulPrint(final SuccessfulPrintJob successfulPrintResult, final HttpServletResponse httpServletResponse,
                                        final URI reportURI, final ReportLoader loader) throws IOException, ServletException {
                sendReportFile(successfulPrintResult, httpServletResponse, loader, reportURI, inline);
                return null;
            }

            @Override
            public Void failedPrint(final FailedPrintJob failedPrintJob, final HttpServletResponse httpServletResponse) {
                error(httpServletResponse, failedPrintJob.getError(), HttpStatus.INTERNAL_SERVER_ERROR);
                return null;
            }

            @Override
            public Void printJobPending(final HttpServletResponse httpServletResponse, final String referenceId) {
                error(httpServletResponse, "Report has not yet completed processing", HttpStatus.ACCEPTED);
                return null;
            }
        });
=======
     * @param resp the response object
     */
    @RequestMapping(value = CAPABILITIES_URL, method = RequestMethod.GET)
    public final void getInfo(final HttpServletResponse resp) throws ServletException,
            IOException {
        getInfo(ServletMapPrinterFactory.DEFAULT_CONFIGURATION_FILE_KEY, resp);
>>>>>>> 4828446d
    }

    /**
     * To get (in JSON) the information about the available formats and CO.
     *
     * @param listAppsResponse the response object
     */
    @RequestMapping(value = LIST_APPS_URL, method = RequestMethod.GET)
    public final void listAppIds(final HttpServletResponse listAppsResponse) throws ServletException,
            IOException {
        Set<String> appIds = this.printerFactory.getAppIds();
        listAppsResponse.setContentType("application/json; charset=utf-8");
        final PrintWriter writer = listAppsResponse.getWriter();

        try {
            JSONWriter json = new JSONWriter(writer);
            try {
                json.array();
                for (String appId : appIds) {
                    json.value(appId);
                }
                json.endArray();
            } catch (JSONException e) {
                throw new ServletException(e);
            }
        } finally {
            writer.close();
        }
    }


    /**
     * Get a sample request for the app.  An empty response may be returned if there is not example request.
     *
     * @param getExampleResponse the response object
     */
    @RequestMapping(value = EXAMPLE_REQUEST_URL, method = RequestMethod.GET)
    public final void getExampleRequest(final HttpServletResponse getExampleResponse) throws ServletException, IOException {
        getExampleRequest(DEFAULT_CONFIGURATION_FILE_KEY, getExampleResponse);
    }


    /**
     * Get a sample request for the app.  An empty response may be returned if there is not example request.
     *
     * @param appId the id of the app to get the request for.
     * @param getExampleResponse  the response object
     */
    @RequestMapping(value = "{appId}" + EXAMPLE_REQUEST_URL, method = RequestMethod.GET)
    public final void getExampleRequest(
            @PathVariable final String appId,
            final HttpServletResponse getExampleResponse) throws ServletException,
            IOException {

        try {
            final MapPrinter mapPrinter = this.printerFactory.create(appId);
            getExampleResponse.setContentType("text/plain; charset=utf-8");
            final File requestDataFile = new File(mapPrinter.getConfiguration().getDirectory(), "requestData.json");
            if (requestDataFile.exists()) {
                String requestData = Files.toString(requestDataFile, Constants.DEFAULT_CHARSET);
                try {
                    final JSONObject jsonObject = new JSONObject(requestData);
                    jsonObject.remove(JSON_OUTPUT_FORMAT);
                    jsonObject.remove(JSON_APP);
                    requestData = jsonObject.toString(JSON_INDENT_FACTOR);
                } catch (JSONException e) {
                    // ignore, return raw text;
                }
                getExampleResponse.getOutputStream().write(requestData.getBytes(Constants.DEFAULT_CHARSET));
            } else {
                getExampleResponse.getOutputStream().write(new byte[0]);
            }
        } catch (NoSuchAppException e) {
            error(getExampleResponse, "No print app identified by: " + appId, HttpStatus.NOT_FOUND);
        }
    }


    /**
     * To get (in JSON) the information about the available formats and CO.
     *
<<<<<<< HEAD
     * @param capabilitiesResponse the response object
     */
    @RequestMapping(value = CAPABILITIES_URL, method = RequestMethod.GET)
    public final void getCapabilities(final HttpServletResponse capabilitiesResponse) throws ServletException,
            IOException {
        getCapabilities(DEFAULT_CONFIGURATION_FILE_KEY, capabilitiesResponse);
    }

    /**
     * To get (in JSON) the information about the available formats and CO.
     *
=======
>>>>>>> 4828446d
     * @param app  the name of the "app" or in other words, a mapping to the configuration file for this request.
     * @param capabilitiesResponse the response object
     */
    @RequestMapping(value = "/{appId}" + CAPABILITIES_URL, method = RequestMethod.GET)
    public final void getCapabilities(final String app, final HttpServletResponse capabilitiesResponse) throws ServletException,
            IOException {
        MapPrinter printer = null;
        try {
            printer = this.printerFactory.create(app);
        } catch (NoSuchAppException e) {
            error(capabilitiesResponse, e.getMessage(), HttpStatus.NOT_FOUND);
            return;
        }
        capabilitiesResponse.setContentType("application/json; charset=utf-8");
        final PrintWriter writer = capabilitiesResponse.getWriter();

        try {
            JSONWriter json = new JSONWriter(writer);
            try {
                json.object();
                {
                    json.key(JSON_APP).value(app);
                    printer.printClientConfig(json);
                }
                {
                    json.key("formats");
                    Set<String> formats = printer.getOutputFormatsNames();
                    json.array();
                    for (String format : formats) {
                        json.value(format);
                    }
                    json.endArray();
                }
                json.endObject();
            } catch (JSONException e) {
                throw new ServletException(e);
            }
        } finally {
            writer.close();
        }
    }

    /**
     * Copy the PDF into the output stream.
     *
     * @param metadata            the client request data
     * @param httpServletResponse the response object
     * @param reportLoader        the object used for loading the report
     * @param reportURI           the uri of the report
     * @param inline              whether or not to inline the content
     */
    protected final void sendReportFile(final SuccessfulPrintJob metadata, final HttpServletResponse httpServletResponse,
                                        final ReportLoader reportLoader, final URI reportURI, final boolean inline)
            throws IOException, ServletException {

        final OutputStream response = httpServletResponse.getOutputStream();
        try {
            httpServletResponse.setContentType(metadata.getMimeType());
            if (!inline) {
                String fileName = metadata.getFileName();
                Matcher matcher = VARIABLE_PATTERN.matcher(fileName);
                while (matcher.find()) {
                    final String variable = matcher.group(1);
                    String replacement = findReplacement(variable, metadata.getCompletionDate());
                    fileName = fileName.replace("${" + variable + "}", replacement);
                    matcher = VARIABLE_PATTERN.matcher(fileName);
                }

                fileName += "." + metadata.getFileExtension();
                httpServletResponse.setHeader("Content-disposition", "attachment; filename=" + cleanUpName(fileName));
            }
            reportLoader.loadReport(reportURI, response);
        } finally {
            response.close();
        }
    }

    /**
     * Read the headers from the request.
     *
     * @param httpServletRequest the request object
     */
    protected final HttpHeaders getHeaders(final HttpServletRequest httpServletRequest) {
        @SuppressWarnings("rawtypes")
        Enumeration headersName = httpServletRequest.getHeaderNames();
        HttpHeaders headers = new HttpHeaders();
        while (headersName.hasMoreElements()) {
            String name = headersName.nextElement().toString();
            ArrayList<String> headerValues = Lists.newArrayList();
            @SuppressWarnings("unchecked")
            Enumeration<String> e = httpServletRequest.getHeaders(name);
            while (e.hasMoreElements()) {
                headerValues.add(e.nextElement());
            }
            headers.put(name, headerValues);
        }
        return headers;
    }

    private void addDownloadLinkToJson(final HttpServletRequest httpServletRequest, final String ref,
                                       final JSONWriter json) throws JSONException {
        String downloadURL = getBaseUrl(httpServletRequest) + REPORT_URL + "/" + ref;
        json.key(JSON_DOWNLOAD_LINK).value(downloadURL);
    }

    private StringBuilder getBaseUrl(final HttpServletRequest httpServletRequest) {
        StringBuilder baseURL = new StringBuilder();
        if (httpServletRequest.getContextPath() != null && !httpServletRequest.getContextPath().isEmpty()) {
            baseURL.append(httpServletRequest.getContextPath());
        }
        if (httpServletRequest.getServletPath() != null && !httpServletRequest.getServletPath().isEmpty()) {
            baseURL.append(httpServletRequest.getServletPath());
        }
        return baseURL;
    }


    private String createAndSubmitPrintJob(final String appId, final String format, final String requestDataRaw,
                                           final HttpServletRequest httpServletRequest,
                                           final HttpServletResponse httpServletResponse) throws JSONException {

        PJsonObject specJson = parseJson(requestDataRaw, httpServletResponse);
        if (LOGGER.isDebugEnabled()) {
            LOGGER.trace("Report request data=" + specJson);
        }

        specJson.getInternalObj().remove(JSON_OUTPUT_FORMAT);
        specJson.getInternalObj().put(JSON_OUTPUT_FORMAT, format);
        specJson.getInternalObj().remove(JSON_APP);
        specJson.getInternalObj().put(JSON_APP, appId);

        String ref = UUID.randomUUID().toString() + "@" + this.servletInfo.getServletId();

        PrintJob job = this.context.getBean(PrintJob.class);

        job.setReferenceId(ref);
        job.setRequestData(specJson);
        job.setHeaders(getHeaders(httpServletRequest));

        this.jobManager.submit(job);
        return ref;
    }

    private PJsonObject parseJson(final String requestDataRaw, final HttpServletResponse httpServletResponse) {

        try {
            if (requestDataRaw == null) {
                error(httpServletResponse, "Missing post data.  The post payload must either be a form post with a spec parameter or " +
                                           "must " +

                                           "be a raw json post with the request.", HttpStatus.INTERNAL_SERVER_ERROR);
                return null;
            }

            String requestData = requestDataRaw;
            if (requestData.startsWith("spec=")) {
                    requestData = requestData.substring("spec=".length());
            }

            try {
                return MapPrinter.parseSpec(requestData);
            } catch (RuntimeException e) {
                try {
                    return MapPrinter.parseSpec(URLDecoder.decode(requestData, Constants.DEFAULT_ENCODING));
                } catch (UnsupportedEncodingException uee) {
                    throw new RuntimeException(e);
                }
            }
        } catch (RuntimeException e) {
            LOGGER.warn("Error parsing request data: " + requestDataRaw);
            throw e;
        }
    }

    private <R> R loadReport(final String referenceId, final HttpServletResponse httpServletResponse,
                             final HandleReportLoadResult<R> handler) throws IOException, ServletException {
        Optional<? extends CompletedPrintJob> metadata = this.jobManager.getCompletedPrintJob(referenceId);

        if (!metadata.isPresent()) {
            return handler.printJobPending(httpServletResponse, referenceId);
        } else if (metadata.get() instanceof SuccessfulPrintJob) {
            SuccessfulPrintJob successfulPrintJob = (SuccessfulPrintJob) metadata.get();
            URI pdfURI = successfulPrintJob.getURI();

            ReportLoader loader = null;
            for (ReportLoader reportLoader : this.reportLoaders) {
                if (reportLoader.accepts(pdfURI)) {
                    loader = reportLoader;
                    break;
                }
            }
            if (loader == null) {
                return handler.unsupportedLoader(httpServletResponse, referenceId);
            } else {
                return handler.successfulPrint(successfulPrintJob, httpServletResponse, pdfURI, loader);
            }
        } else if (metadata.get() instanceof FailedPrintJob) {
            FailedPrintJob failedPrintJob = (FailedPrintJob) metadata.get();
            return handler.failedPrint(failedPrintJob, httpServletResponse);
        } else {
            throw new ServletException("Unexpected state");
        }

    }

}<|MERGE_RESOLUTION|>--- conflicted
+++ resolved
@@ -21,11 +21,7 @@
 
 import com.google.common.base.Optional;
 import com.google.common.collect.Lists;
-<<<<<<< HEAD
 import com.google.common.io.Files;
-=======
-
->>>>>>> 4828446d
 import org.json.JSONException;
 import org.json.JSONObject;
 import org.json.JSONWriter;
@@ -67,7 +63,6 @@
 import java.util.concurrent.TimeUnit;
 import java.util.regex.Matcher;
 import java.util.regex.Pattern;
-
 import javax.servlet.ServletException;
 import javax.servlet.http.HttpServletRequest;
 import javax.servlet.http.HttpServletResponse;
@@ -78,6 +73,7 @@
  * The default servlet.
  *
  * @author Jesse
+ * CSOFF: RedundantThrowsCheck
  */
 @Controller
 public class MapPrinterServlet extends BaseMapServlet {
@@ -153,6 +149,7 @@
     @Autowired
     private ServletInfo servletInfo;
 
+    private long maxCreateAndGetWaitTimeInSeconds;
 
     /**
      * Get a status report on a job.  Returns the following json:
@@ -200,35 +197,6 @@
             }
         }
     }
-    private long maxCreateAndGetWaitTimeInSeconds;
-
-    /**
-     * Maximum time to wait for a createAndGet request to complete before returning an error.
-     *
-     * @param maxCreateAndGetWaitTimeInSeconds the maximum time in seconds to wait for a report to be generated.
-     */
-    public final void setMaxCreateAndGetWaitTimeInSeconds(final long maxCreateAndGetWaitTimeInSeconds) {
-        this.maxCreateAndGetWaitTimeInSeconds = maxCreateAndGetWaitTimeInSeconds;
-    }
-
-    /**
-     * Add the print job to the job queue.
-     *
-     * @param format               the format of the returned report
-     * @param requestData          a json formatted string with the request data required to perform the report generation.
-     * @param createReportRequest  the request object
-     * @param createReportResponse the response object
-     */
-    @RequestMapping(value = REPORT_URL + ".{format:\\w+}", method = RequestMethod.POST)
-    public final void createReport(@PathVariable final String format,
-                                   @RequestBody final String requestData,
-                                   final HttpServletRequest createReportRequest,
-                                   final HttpServletResponse createReportResponse) throws JSONException {
-        PJsonObject spec = parseJson(requestData, createReportResponse);
-
-        String appId = spec.optString(JSON_APP, DEFAULT_CONFIGURATION_FILE_KEY);
-        createReport(appId, format, requestData, createReportRequest, createReportResponse);
-    }
 
     /**
      * add the print job to the job queue.
@@ -278,16 +246,16 @@
     /**
      * To get the PDF created previously.
      *
-     * @param referenceId         the path to the file.
-     * @param inline              whether or not to inline the
-     * @param httpServletResponse the response object
-     */
-    @RequestMapping(value = REPORT_URL + "/{referenceId}", method = RequestMethod.GET)
+     * @param referenceId       the path to the file.
+     * @param inline            whether or not to inline the
+     * @param getReportResponse the response object
+     */
+    @RequestMapping(value = REPORT_URL + "/{referenceId:\\S+}", method = RequestMethod.GET)
     public final void getReport(@PathVariable final String referenceId,
                                 @RequestParam(value = "inline", defaultValue = "false") final boolean inline,
-                                final HttpServletResponse httpServletResponse)
+                                final HttpServletResponse getReportResponse)
             throws IOException, ServletException {
-        loadReport(referenceId, httpServletResponse, new HandleReportLoadResult<Void>() {
+        loadReport(referenceId, getReportResponse, new HandleReportLoadResult<Void>() {
 
             @Override
             public Void unsupportedLoader(final HttpServletResponse httpServletResponse, final String referenceId) {
@@ -317,14 +285,94 @@
     }
 
     /**
-     * add the print job to the job queue.
-     *
-     * @param format              the format of the returned report
-     * @param requestData         a json formatted string with the request data required to perform the report generation.
-     * @param inline              whether or not to inline the content
+     * Add the print job to the job queue.
+     *
+     * @param format               the format of the returned report
+     * @param requestData          a json formatted string with the request data required to perform the report generation.
      * @param createReportRequest  the request object
      * @param createReportResponse the response object
-     * CSOFF: RedundantThrowsCheck
+     */
+    @RequestMapping(value = REPORT_URL + ".{format:\\w+}", method = RequestMethod.POST)
+    public final void createReport(@PathVariable final String format,
+                                   @RequestBody final String requestData,
+                                   final HttpServletRequest createReportRequest,
+                                   final HttpServletResponse createReportResponse) throws JSONException {
+        PJsonObject spec = parseJson(requestData, createReportResponse);
+
+        String appId = spec.optString(JSON_APP, DEFAULT_CONFIGURATION_FILE_KEY);
+        createReport(appId, format, requestData, createReportRequest, createReportResponse);
+    }
+
+    /**
+     * add the print job to the job queue.
+     *
+     * @param appId                the id of the app to get the request for.
+     * @param format               the format of the returned report
+     * @param requestData          a json formatted string with the request data required to perform the report generation.
+     * @param inline               whether or not to inline the content
+     * @param createReportRequest  the request object
+     * @param createReportResponse the response object
+     */
+    @RequestMapping(value = "/{appId}" + CREATE_AND_GET_URL + ".{format:\\w+}", method = RequestMethod.POST)
+    public final void createReportAndGet(@PathVariable final String appId,
+                                         @PathVariable final String format,
+                                         @RequestBody final String requestData,
+                                         @RequestParam(value = "inline", defaultValue = "false") final boolean inline,
+                                         final HttpServletRequest createReportRequest,
+                                         final HttpServletResponse createReportResponse)
+            throws IOException, ServletException, InterruptedException, JSONException {
+
+        String ref = createAndSubmitPrintJob(appId, format, requestData, createReportRequest, createReportResponse);
+        if (ref == null) {
+            error(createReportResponse, "Failed to create a print job", HttpStatus.INTERNAL_SERVER_ERROR);
+        }
+
+        final HandleReportLoadResult<Boolean> handler = new HandleReportLoadResult<Boolean>() {
+
+            @Override
+            public Boolean unsupportedLoader(final HttpServletResponse httpServletResponse, final String referenceId) {
+                error(httpServletResponse, "Print with ref=" + referenceId + " unknown", HttpStatus.NOT_FOUND);
+                return true;
+            }
+
+            @Override
+            public Boolean successfulPrint(final SuccessfulPrintJob successfulPrintResult,
+                                           final HttpServletResponse httpServletResponse,
+                                           final URI reportURI, final ReportLoader loader) throws IOException, ServletException {
+                sendReportFile(successfulPrintResult, httpServletResponse, loader, reportURI, inline);
+                return true;
+            }
+
+            @Override
+            public Boolean failedPrint(final FailedPrintJob failedPrintJob, final HttpServletResponse httpServletResponse) {
+                error(httpServletResponse, failedPrintJob.getError(), HttpStatus.INTERNAL_SERVER_ERROR);
+                return true;
+            }
+
+            @Override
+            public Boolean printJobPending(final HttpServletResponse httpServletResponse, final String referenceId) {
+                return false;
+            }
+        };
+
+
+        final boolean[] isDone = new boolean[]{false};
+        long startWaitTime = System.currentTimeMillis();
+        final long maxWaitTimeInMillis = TimeUnit.SECONDS.toMillis(this.maxCreateAndGetWaitTimeInSeconds);
+        while (!isDone[0] && System.currentTimeMillis() - startWaitTime < maxWaitTimeInMillis) {
+            Thread.sleep(TimeUnit.SECONDS.toMillis(1));
+            isDone[0] = loadReport(ref, createReportResponse, handler);
+        }
+    }
+
+    /**
+     * add the print job to the job queue.
+     *
+     * @param format               the format of the returned report
+     * @param requestData          a json formatted string with the request data required to perform the report generation.
+     * @param inline               whether or not to inline the content
+     * @param createReportRequest  the request object
+     * @param createReportResponse the response object
      */
     @RequestMapping(value = CREATE_AND_GET_URL + ".{format:\\w+}", method = RequestMethod.POST)
     public final void createReportAndGetNoAppId(@PathVariable final String format,
@@ -340,118 +388,6 @@
     }
 
     /**
-     * add the print job to the job queue.
-     *
-     * @param appId               the id of the app to get the request for.
-     * @param format              the format of the returned report
-     * @param requestData         a json formatted string with the request data required to perform the report generation.
-     * @param inline              whether or not to inline the content
-     * @param createReportRequest  the request object
-     * @param createReportResponse the response object
-     */
-    @RequestMapping(value = "/{appId}" + CREATE_AND_GET_URL + ".{format:\\w+}", method = RequestMethod.POST)
-    public final void createReportAndGet(@PathVariable final String appId,
-                                         @PathVariable final String format,
-                                         @RequestBody final String requestData,
-                                         @RequestParam(value = "inline", defaultValue = "false") final boolean inline,
-                                         final HttpServletRequest createReportRequest,
-                                         final HttpServletResponse createReportResponse)
-            throws IOException, ServletException, InterruptedException, JSONException {
-
-        String ref = createAndSubmitPrintJob(appId, format, requestData, createReportRequest, createReportResponse);
-        if (ref == null) {
-            error(createReportResponse, "Failed to create a print job", HttpStatus.INTERNAL_SERVER_ERROR);
-        }
-
-        final HandleReportLoadResult<Boolean> handler = new HandleReportLoadResult<Boolean>() {
-
-            @Override
-            public Boolean unsupportedLoader(final HttpServletResponse httpServletResponse, final String referenceId) {
-                error(httpServletResponse, "Print with ref=" + referenceId + " unknown", HttpStatus.NOT_FOUND);
-                return true;
-            }
-
-            @Override
-            public Boolean successfulPrint(final SuccessfulPrintJob successfulPrintResult,
-                                           final HttpServletResponse httpServletResponse,
-                                           final URI reportURI, final ReportLoader loader) throws IOException, ServletException {
-                sendReportFile(successfulPrintResult, httpServletResponse, loader, reportURI, inline);
-                return true;
-            }
-
-            @Override
-            public Boolean failedPrint(final FailedPrintJob failedPrintJob, final HttpServletResponse httpServletResponse) {
-                error(httpServletResponse, failedPrintJob.getError(), HttpStatus.INTERNAL_SERVER_ERROR);
-                return true;
-            }
-
-            @Override
-            public Boolean printJobPending(final HttpServletResponse httpServletResponse, final String referenceId) {
-                return false;
-            }
-        };
-
-
-        final boolean[] isDone = new boolean[]{false};
-        long startWaitTime = System.currentTimeMillis();
-        final long maxWaitTimeInMillis = TimeUnit.SECONDS.toMillis(this.maxCreateAndGetWaitTimeInSeconds);
-        while (!isDone[0] && System.currentTimeMillis() - startWaitTime < maxWaitTimeInMillis) {
-            Thread.sleep(TimeUnit.SECONDS.toMillis(1));
-            isDone[0] = loadReport(ref, createReportResponse, handler);
-        }
-    }
-
-    /**
-     * To get (in JSON) the information about the available formats and CO.
-     *
-<<<<<<< HEAD
-     * @param referenceId         the path to the file.
-     * @param inline              whether or not to inline the
-     * @param getReportResponse the response object
-     */
-    @RequestMapping(value = REPORT_URL + "/{referenceId:\\S+}", method = RequestMethod.GET)
-    public final void getReport(@PathVariable final String referenceId,
-                                @RequestParam(value = "inline", defaultValue = "false") final boolean inline,
-                                final HttpServletResponse getReportResponse)
-            throws IOException, ServletException {
-        loadReport(referenceId, getReportResponse, new HandleReportLoadResult<Void>() {
-
-            @Override
-            public Void unsupportedLoader(final HttpServletResponse httpServletResponse, final String referenceId) {
-                error(httpServletResponse, "Print with ref=" + referenceId + " unknown", HttpStatus.NOT_FOUND);
-                return null;
-            }
-
-            @Override
-            public Void successfulPrint(final SuccessfulPrintJob successfulPrintResult, final HttpServletResponse httpServletResponse,
-                                        final URI reportURI, final ReportLoader loader) throws IOException, ServletException {
-                sendReportFile(successfulPrintResult, httpServletResponse, loader, reportURI, inline);
-                return null;
-            }
-
-            @Override
-            public Void failedPrint(final FailedPrintJob failedPrintJob, final HttpServletResponse httpServletResponse) {
-                error(httpServletResponse, failedPrintJob.getError(), HttpStatus.INTERNAL_SERVER_ERROR);
-                return null;
-            }
-
-            @Override
-            public Void printJobPending(final HttpServletResponse httpServletResponse, final String referenceId) {
-                error(httpServletResponse, "Report has not yet completed processing", HttpStatus.ACCEPTED);
-                return null;
-            }
-        });
-=======
-     * @param resp the response object
-     */
-    @RequestMapping(value = CAPABILITIES_URL, method = RequestMethod.GET)
-    public final void getInfo(final HttpServletResponse resp) throws ServletException,
-            IOException {
-        getInfo(ServletMapPrinterFactory.DEFAULT_CONFIGURATION_FILE_KEY, resp);
->>>>>>> 4828446d
-    }
-
-    /**
      * To get (in JSON) the information about the available formats and CO.
      *
      * @param listAppsResponse the response object
@@ -479,6 +415,62 @@
         }
     }
 
+    /**
+     * To get (in JSON) the information about the available formats and CO.
+     *
+     * @param capabilitiesResponse the response object
+     */
+    @RequestMapping(value = CAPABILITIES_URL, method = RequestMethod.GET)
+    public final void getCapabilities(final HttpServletResponse capabilitiesResponse) throws ServletException,
+            IOException {
+        getCapabilities(DEFAULT_CONFIGURATION_FILE_KEY, capabilitiesResponse);
+    }
+
+    /**
+     * To get (in JSON) the information about the available formats and CO.
+     *
+     * @param app                  the name of the "app" or in other words, a mapping to the configuration file for this request.
+     * @param capabilitiesResponse the response object
+     */
+    @RequestMapping(value = "/{appId}" + CAPABILITIES_URL, method = RequestMethod.GET)
+    public final void getCapabilities(final String app, final HttpServletResponse capabilitiesResponse) throws ServletException,
+            IOException {
+        MapPrinter printer = null;
+        try {
+            printer = this.printerFactory.create(app);
+        } catch (NoSuchAppException e) {
+            error(capabilitiesResponse, e.getMessage(), HttpStatus.NOT_FOUND);
+            return;
+        }
+        capabilitiesResponse.setContentType("application/json; charset=utf-8");
+        final PrintWriter writer = capabilitiesResponse.getWriter();
+
+        try {
+            JSONWriter json = new JSONWriter(writer);
+            try {
+                json.object();
+                {
+                    json.key(JSON_APP).value(app);
+                    printer.printClientConfig(json);
+                }
+                {
+                    json.key("formats");
+                    Set<String> formats = printer.getOutputFormatsNames();
+                    json.array();
+                    for (String format : formats) {
+                        json.value(format);
+                    }
+                    json.endArray();
+                }
+                json.endObject();
+            } catch (JSONException e) {
+                throw new ServletException(e);
+            }
+        } finally {
+            writer.close();
+        }
+    }
+
 
     /**
      * Get a sample request for the app.  An empty response may be returned if there is not example request.
@@ -494,8 +486,8 @@
     /**
      * Get a sample request for the app.  An empty response may be returned if there is not example request.
      *
-     * @param appId the id of the app to get the request for.
-     * @param getExampleResponse  the response object
+     * @param appId              the id of the app to get the request for.
+     * @param getExampleResponse the response object
      */
     @RequestMapping(value = "{appId}" + EXAMPLE_REQUEST_URL, method = RequestMethod.GET)
     public final void getExampleRequest(
@@ -526,64 +518,13 @@
         }
     }
 
-
-    /**
-     * To get (in JSON) the information about the available formats and CO.
-     *
-<<<<<<< HEAD
-     * @param capabilitiesResponse the response object
-     */
-    @RequestMapping(value = CAPABILITIES_URL, method = RequestMethod.GET)
-    public final void getCapabilities(final HttpServletResponse capabilitiesResponse) throws ServletException,
-            IOException {
-        getCapabilities(DEFAULT_CONFIGURATION_FILE_KEY, capabilitiesResponse);
-    }
-
-    /**
-     * To get (in JSON) the information about the available formats and CO.
-     *
-=======
->>>>>>> 4828446d
-     * @param app  the name of the "app" or in other words, a mapping to the configuration file for this request.
-     * @param capabilitiesResponse the response object
-     */
-    @RequestMapping(value = "/{appId}" + CAPABILITIES_URL, method = RequestMethod.GET)
-    public final void getCapabilities(final String app, final HttpServletResponse capabilitiesResponse) throws ServletException,
-            IOException {
-        MapPrinter printer = null;
-        try {
-            printer = this.printerFactory.create(app);
-        } catch (NoSuchAppException e) {
-            error(capabilitiesResponse, e.getMessage(), HttpStatus.NOT_FOUND);
-            return;
-        }
-        capabilitiesResponse.setContentType("application/json; charset=utf-8");
-        final PrintWriter writer = capabilitiesResponse.getWriter();
-
-        try {
-            JSONWriter json = new JSONWriter(writer);
-            try {
-                json.object();
-                {
-                    json.key(JSON_APP).value(app);
-                    printer.printClientConfig(json);
-                }
-                {
-                    json.key("formats");
-                    Set<String> formats = printer.getOutputFormatsNames();
-                    json.array();
-                    for (String format : formats) {
-                        json.value(format);
-                    }
-                    json.endArray();
-                }
-                json.endObject();
-            } catch (JSONException e) {
-                throw new ServletException(e);
-            }
-        } finally {
-            writer.close();
-        }
+    /**
+     * Maximum time to wait for a createAndGet request to complete before returning an error.
+     *
+     * @param maxCreateAndGetWaitTimeInSeconds the maximum time in seconds to wait for a report to be generated.
+     */
+    public final void setMaxCreateAndGetWaitTimeInSeconds(final long maxCreateAndGetWaitTimeInSeconds) {
+        this.maxCreateAndGetWaitTimeInSeconds = maxCreateAndGetWaitTimeInSeconds;
     }
 
     /**
@@ -619,6 +560,12 @@
         } finally {
             response.close();
         }
+    }
+
+    private void addDownloadLinkToJson(final HttpServletRequest httpServletRequest, final String ref,
+                                       final JSONWriter json) throws JSONException {
+        String downloadURL = getBaseUrl(httpServletRequest) + REPORT_URL + "/" + ref;
+        json.key(JSON_DOWNLOAD_LINK).value(downloadURL);
     }
 
     /**
@@ -643,12 +590,6 @@
         return headers;
     }
 
-    private void addDownloadLinkToJson(final HttpServletRequest httpServletRequest, final String ref,
-                                       final JSONWriter json) throws JSONException {
-        String downloadURL = getBaseUrl(httpServletRequest) + REPORT_URL + "/" + ref;
-        json.key(JSON_DOWNLOAD_LINK).value(downloadURL);
-    }
-
     private StringBuilder getBaseUrl(final HttpServletRequest httpServletRequest) {
         StringBuilder baseURL = new StringBuilder();
         if (httpServletRequest.getContextPath() != null && !httpServletRequest.getContextPath().isEmpty()) {
@@ -660,33 +601,6 @@
         return baseURL;
     }
 
-
-    private String createAndSubmitPrintJob(final String appId, final String format, final String requestDataRaw,
-                                           final HttpServletRequest httpServletRequest,
-                                           final HttpServletResponse httpServletResponse) throws JSONException {
-
-        PJsonObject specJson = parseJson(requestDataRaw, httpServletResponse);
-        if (LOGGER.isDebugEnabled()) {
-            LOGGER.trace("Report request data=" + specJson);
-        }
-
-        specJson.getInternalObj().remove(JSON_OUTPUT_FORMAT);
-        specJson.getInternalObj().put(JSON_OUTPUT_FORMAT, format);
-        specJson.getInternalObj().remove(JSON_APP);
-        specJson.getInternalObj().put(JSON_APP, appId);
-
-        String ref = UUID.randomUUID().toString() + "@" + this.servletInfo.getServletId();
-
-        PrintJob job = this.context.getBean(PrintJob.class);
-
-        job.setReferenceId(ref);
-        job.setRequestData(specJson);
-        job.setHeaders(getHeaders(httpServletRequest));
-
-        this.jobManager.submit(job);
-        return ref;
-    }
-
     private PJsonObject parseJson(final String requestDataRaw, final HttpServletResponse httpServletResponse) {
 
         try {
@@ -700,7 +614,7 @@
 
             String requestData = requestDataRaw;
             if (requestData.startsWith("spec=")) {
-                    requestData = requestData.substring("spec=".length());
+                requestData = requestData.substring("spec=".length());
             }
 
             try {
@@ -718,6 +632,33 @@
         }
     }
 
+
+    private String createAndSubmitPrintJob(final String appId, final String format, final String requestDataRaw,
+                                           final HttpServletRequest httpServletRequest,
+                                           final HttpServletResponse httpServletResponse) throws JSONException {
+
+        PJsonObject specJson = parseJson(requestDataRaw, httpServletResponse);
+        if (LOGGER.isDebugEnabled()) {
+            LOGGER.trace("Report request data=" + specJson);
+        }
+
+        specJson.getInternalObj().remove(JSON_OUTPUT_FORMAT);
+        specJson.getInternalObj().put(JSON_OUTPUT_FORMAT, format);
+        specJson.getInternalObj().remove(JSON_APP);
+        specJson.getInternalObj().put(JSON_APP, appId);
+
+        String ref = UUID.randomUUID().toString() + "@" + this.servletInfo.getServletId();
+
+        PrintJob job = this.context.getBean(PrintJob.class);
+
+        job.setReferenceId(ref);
+        job.setRequestData(specJson);
+        job.setHeaders(getHeaders(httpServletRequest));
+
+        this.jobManager.submit(job);
+        return ref;
+    }
+
     private <R> R loadReport(final String referenceId, final HttpServletResponse httpServletResponse,
                              final HandleReportLoadResult<R> handler) throws IOException, ServletException {
         Optional<? extends CompletedPrintJob> metadata = this.jobManager.getCompletedPrintJob(referenceId);
