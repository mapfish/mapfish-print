--- conflicted
+++ resolved
@@ -27,7 +27,6 @@
 import com.vividsolutions.jts.geom.LineString;
 import com.vividsolutions.jts.geom.Point;
 import com.vividsolutions.jts.geom.Polygon;
-import com.vividsolutions.jts.util.Assert;
 import org.geotools.styling.Displacement;
 import org.geotools.styling.Fill;
 import org.geotools.styling.LineSymbolizer;
@@ -285,14 +284,12 @@
      */
     public final Template getTemplate(final String name) {
         final Template template = this.templates.get(name);
-<<<<<<< HEAD
         if (template != null) {
             this.accessAssertion.assertAccess("Configuration", this);
             template.assertAccessible(name);
-        }
-=======
-        Assert.isTrue(template != null, "Template '" + name + " does not exist.  Options are: " + this.templates.keySet());
->>>>>>> 5a514193
+        } else {
+            throw new IllegalArgumentException("Template '" + name + " does not exist.  Options are: " + this.templates.keySet());
+        }
         return template;
     }
 
@@ -478,7 +475,6 @@
     public final boolean isAccessible(final String pathToSubResource) throws IOException {
         return this.fileLoaderManager.isAccessible(this.configurationFile.toURI(), pathToSubResource);
     }
-
     /**
      * Load the file related to the configuration file.
      *
