--- conflicted
+++ resolved
@@ -133,19 +133,15 @@
      * @param transformer transformer
      * @param jobId the job ID
      */
-    void cacheResources(final HttpRequestCache httpRequestCache,
-<<<<<<< HEAD
-                        final MfClientHttpRequestFactory clientHttpRequestFactory,
-                        final MapfishMapContext transformer,
-                        final String jobId);
-=======
-            final MfClientHttpRequestFactory clientHttpRequestFactory,
-            final MapfishMapContext transformer);
+    void cacheResources(
+        final HttpRequestCache httpRequestCache,
+        final MfClientHttpRequestFactory clientHttpRequestFactory,
+        final MapfishMapContext transformer,
+        final String jobId);
 
     /**
      * Gets the opacity.
      * @return the opacity
      */
     double getOpacity();
->>>>>>> 64f30de9
 }