--- conflicted
+++ resolved
@@ -151,13 +151,8 @@
             'net.sf.jasperreports:jasperreports:6.8.1',
             "org.codehaus.groovy:groovy-all:$project.groovyVersion",
             'ar.com.fdvs:DynamicJasper:5.1.2',
-<<<<<<< HEAD
             'net.sf.jasperreports:jasperreports-fonts:6.8.1',
-            'net.sf.jasperreports:jasperreports-functions:6.8.0',
-=======
-            'net.sf.jasperreports:jasperreports-fonts:6.8.0',
             'net.sf.jasperreports:jasperreports-functions:6.8.1',
->>>>>>> 5cd583c9
             'joda-time:joda-time:2.10.2'
     )
     compile fileTree(dir: "$projectDir/libs", include: '*.jar')
